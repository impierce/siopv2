use serde::{Deserialize, Serialize};
use serde_with::skip_serializing_none;
use url::Url;

/// [`ClientMetadata`] is a request parameter used by a [`crate::RelyingParty`] to communicate its capabilities to a
/// [`crate::Provider`].
#[skip_serializing_none]
#[derive(Debug, PartialEq, Clone, Deserialize, Serialize)]
#[serde(rename_all = "snake_case")]
<<<<<<< HEAD
pub enum ClientMetadataEnum<T = ()> {
    // TODO: Add all fields described in https://www.rfc-editor.org/rfc/rfc7591.html#section-2.
=======
pub enum ClientMetadataResource<T = ()> {
    // TODO: Add all fields described in https://www.rfc-editor.org/rfc/rfc7591.html#section-2
>>>>>>> ff10842a
    ClientMetadata {
        client_name: Option<String>,
        logo_uri: Option<Url>,
        /// As described in [RFC7591](https://www.rfc-editor.org/rfc/rfc7591.html#section-2), the client metadata can be
        /// expanded with Extensions and profiles.
        #[serde(flatten)]
        extension: T,
    },
    ClientMetadataUri(String),
}<|MERGE_RESOLUTION|>--- conflicted
+++ resolved
@@ -7,13 +7,8 @@
 #[skip_serializing_none]
 #[derive(Debug, PartialEq, Clone, Deserialize, Serialize)]
 #[serde(rename_all = "snake_case")]
-<<<<<<< HEAD
-pub enum ClientMetadataEnum<T = ()> {
-    // TODO: Add all fields described in https://www.rfc-editor.org/rfc/rfc7591.html#section-2.
-=======
 pub enum ClientMetadataResource<T = ()> {
     // TODO: Add all fields described in https://www.rfc-editor.org/rfc/rfc7591.html#section-2
->>>>>>> ff10842a
     ClientMetadata {
         client_name: Option<String>,
         logo_uri: Option<Url>,
