--- conflicted
+++ resolved
@@ -16,13 +16,8 @@
 This workspace includes Rust implementations for the following DCP specifications:
 | Specification      | Description                                | Version
 | -------------------| ------------------------------------------ | -------
-<<<<<<< HEAD
 | [OID4VCI](oid4vci) | OpenID for Verifiable Credential Issuance  | [Working Group Draft 13 published: 8 February 2024](https://openid.net/specs/openid-4-verifiable-credential-issuance-1_0-13.html)
-| [OID4VP](oid4vp)   | OpenID for Verifiable Presentations        | [Editor's Draft published: 30 August 2023](https://github.com/openid/OpenID4VP/blob/965597ae01fc6e6a2bddc0d6b16f3f6122f3c1ab/openid-4-verifiable-presentations-1_0.md)
-=======
-| [OID4VCI](oid4vci) | OpenID for Verifiable Credential Issuance  | [Editor's Draft published: 30 August 2023](https://github.com/openid/OpenID4VCI/blob/111db260b1ad1915ca1462cc4904781beb179972/openid-4-verifiable-credential-issuance-1_0.md)
 | [OID4VP](oid4vp)   | OpenID for Verifiable Presentations        | [Working Group Draft 20 published: 29 November 2023](https://openid.net/specs/openid-4-verifiable-presentations-1_0-20.html)
->>>>>>> ff10842a
 | [SIOPv2](siopv2)   | Self-Issued OpenID Provider v2             | [Editor's Draft published: 24 August 2023](https://github.com/openid/SIOPv2/blob/fb00ab840daa0cec614691b712e28c1f77ed43ea/openid-connect-self-issued-v2-1_0.md)
 
 ### DIF Presentation Exchange
