--- conflicted
+++ resolved
@@ -5,11 +5,7 @@
 use oid4vc_core::authorization_request::Object;
 use oid4vc_core::builder_fn;
 use oid4vc_core::{
-<<<<<<< HEAD
-    authorization_request::AuthorizationRequest, client_metadata::ClientMetadataEnum, scope::Scope, RFC7519Claims,
-=======
     authorization_request::AuthorizationRequest, client_metadata::ClientMetadataResource, scope::Scope, RFC7519Claims,
->>>>>>> ff10842a
     SubjectSyntaxType,
 };
 use serde::{Deserialize, Serialize};
@@ -25,24 +21,14 @@
     pub response_mode: Option<String>,
     pub nonce: String,
     pub claims: Option<ClaimRequests>,
-<<<<<<< HEAD
-    // TODO: impl client_metadata_uri.
-    #[serde(flatten)]
-    pub client_metadata: Option<ClientMetadataEnum<ClientMetadataParameters>>,
-=======
     #[serde(flatten)]
     pub client_metadata: Option<ClientMetadataResource<ClientMetadataParameters>>,
->>>>>>> ff10842a
 }
 
 #[derive(Serialize, Deserialize, Debug, PartialEq, Clone)]
 pub struct ClientMetadataParameters {
     /// Represents the URI scheme identifiers of supported Subject Syntax Types.
-<<<<<<< HEAD
-    /// As described here: https://openid.net/specs/openid-connect-self-issued-v2-1_0.html#section-7.5-2.1.1.
-=======
     /// As described here: https://openid.net/specs/openid-connect-self-issued-v2-1_0.html#section-7.5-2.1.1
->>>>>>> ff10842a
     pub subject_syntax_types_supported: Vec<SubjectSyntaxType>,
 }
 
@@ -53,19 +39,11 @@
 
     pub fn subject_syntax_types_supported(&self) -> Option<&Vec<SubjectSyntaxType>> {
         self.client_metadata.as_ref().and_then(|r| match r {
-<<<<<<< HEAD
-            ClientMetadataEnum::ClientMetadata { extension, .. } => {
-                Some(extension.subject_syntax_types_supported.as_ref())
-            }
-            // TODO: impl client_metadata_uri.
-            ClientMetadataEnum::ClientMetadataUri(_) => None,
-=======
             ClientMetadataResource::ClientMetadata { extension, .. } => {
                 Some(extension.subject_syntax_types_supported.as_ref())
             }
             // TODO: impl client_metadata_uri.
             ClientMetadataResource::ClientMetadataUri(_) => None,
->>>>>>> ff10842a
         })
     }
 
@@ -91,12 +69,8 @@
     response_mode: Option<String>,
     nonce: Option<String>,
     claims: Option<Result<ClaimRequests>>,
-<<<<<<< HEAD
-    client_metadata: Option<ClientMetadataEnum<ClientMetadataParameters>>,
+    client_metadata: Option<ClientMetadataResource<ClientMetadataParameters>>,
     custom_url_scheme: Option<String>,
-=======
-    client_metadata: Option<ClientMetadataResource<ClientMetadataParameters>>,
->>>>>>> ff10842a
 }
 
 impl AuthorizationRequestBuilder {
@@ -117,11 +91,7 @@
     builder_fn!(scope, Scope);
     builder_fn!(redirect_uri, url::Url);
     builder_fn!(nonce, String);
-<<<<<<< HEAD
-    builder_fn!(client_metadata, ClientMetadataEnum<ClientMetadataParameters>);
-=======
     builder_fn!(client_metadata, ClientMetadataResource<ClientMetadataParameters>);
->>>>>>> ff10842a
     builder_fn!(state, String);
     builder_fn!(custom_url_scheme, String);
 
